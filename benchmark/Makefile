--- conflicted
+++ resolved
@@ -41,7 +41,6 @@
 	matpower/case6468rte/2017-08-01 \
 	matpower/case6515rte/2017-08-01
 
-<<<<<<< HEAD
 INSTANCES_INFORMS1 := \
   matpower/case1888rte/2017-01-01 \
   matpower/case1888rte/2017-01-02 \
@@ -240,8 +239,8 @@
 SOLUTIONS_INFORMS3 := $(foreach s,$(SAMPLES),$(addprefix $(results_dir)/,$(addsuffix .$(s).sol.json,$(INSTANCES_INFORMS3))))
 SOLUTIONS_TEST := $(foreach s,$(SAMPLES),$(addprefix $(results_dir)/,$(addsuffix .$(s).sol.json,$(INSTANCES_TEST))))
 
-.PHONY: tables save small large clean-mps matpower pglib informs1 informs2 informs3 test
-=======
+.PHONY: tables save small large clean-mps matpower pglib informs1 informs2 informs3 test pglib orlib
+
 INSTANCES_ORLIB := \
 	or-lib/20_0_1_w \
 	or-lib/20_0_5_w \
@@ -266,48 +265,33 @@
 	tejada19/UC_168h_131g \
 	tejada19/UC_168h_199g
 
-SAMPLES := 1 2 3 4 5
-SOLUTIONS_MATPOWER := $(foreach s,$(SAMPLES),$(addprefix results/,$(addsuffix .$(s).sol.json,$(INSTANCES_MATPOWER))))
-SOLUTIONS_PGLIB := $(foreach s,$(SAMPLES),$(addprefix results/,$(addsuffix .$(s).sol.json,$(INSTANCES_PGLIB))))
 SOLUTIONS_ORLIB := $(foreach s,$(SAMPLES),$(addprefix results/,$(addsuffix .$(s).sol.json,$(INSTANCES_ORLIB))))
 SOLUTIONS_TEJADA19 := $(foreach s,$(SAMPLES),$(addprefix results/,$(addsuffix .$(s).sol.json,$(INSTANCES_TEJADA19))))
 
-.PHONY: tables save small large clean-mps matpower pglib orlib
->>>>>>> cd41d782
-
 all: matpower pglib orlib tejada19
 
 matpower: $(SOLUTIONS_MATPOWER)
 
 pglib: $(SOLUTIONS_PGLIB)
 
-<<<<<<< HEAD
 informs1: $(SOLUTIONS_INFORMS1)
 informs2: $(SOLUTIONS_INFORMS2)
 informs3: $(SOLUTIONS_INFORMS3)
 
 test: $(SOLUTIONS_TEST)
-=======
+
 orlib: $(SOLUTIONS_ORLIB)
 
 tejada19: $(SOLUTIONS_TEJADA19)
->>>>>>> cd41d782
 
 clean:
 	@rm -rf tables/benchmark* tables/compare* $(results_dir)
     
 clean-mps:
-<<<<<<< HEAD
-	@rm -fv $(results_dir)/*/*/*.mps.gz
-
-clean-sol:
-	@rm -rf $(results_dir)/*/*/*.sol.*
-=======
 	@rm -fv results/*/*.mps.gz results/*/*/*.mps.gz
 
 clean-sol:
 	@rm -rf results/*/*.sol.* results/*/*/*.sol.*
->>>>>>> cd41d782
         
 save:
 	mkdir -p "runs/$(TIMESTAMP)"
