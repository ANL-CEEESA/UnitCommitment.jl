--- conflicted
+++ resolved
@@ -15,8 +15,7 @@
             value(model[:is_on][g.name, t]) * g.min_power_cost[t] + sum(
                 Float64[
                     value(model[:segprod][g.name, t, k]) *
-                    g.cost_segments[k].cost[t] for
-                    k in 1:length(g.cost_segments)
+                    g.cost_segments[k].cost[t] for k in 1:length(g.cost_segments)
                 ],
             ) for t in 1:T
         ]
@@ -25,8 +24,7 @@
         return [
             value(model[:is_on][g.name, t]) * g.min_power[t] + sum(
                 Float64[
-                    value(model[:segprod][g.name, t, k]) for
-                    k in 1:length(g.cost_segments)
+                    value(model[:segprod][g.name, t, k]) for k in 1:length(g.cost_segments)
                 ],
             ) for t in 1:T
         ]
@@ -50,40 +48,6 @@
     sol["Is on"] = timeseries(model[:is_on], instance.units)
     sol["Switch on"] = timeseries(model[:switch_on], instance.units)
     sol["Switch off"] = timeseries(model[:switch_off], instance.units)
-<<<<<<< HEAD
-=======
-    if instance.reserves.upflexiramp != zeros(T) ||
-       instance.reserves.dwflexiramp != zeros(T)
-        # Report flexiramp solutions only if either of the up-flexiramp and  
-        # down-flexiramp requirements is not a default array of zeros
-        sol["Up-flexiramp (MW)"] =
-            timeseries(model[:upflexiramp], instance.units)
-        sol["Up-flexiramp shortfall (MW)"] = OrderedDict(
-            t =>
-                (instance.flexiramp_shortfall_penalty[t] >= 0) ?
-                round(value(model[:upflexiramp_shortfall][t]), digits = 5) :
-                0.0 for t in 1:instance.time
-        )
-        sol["Down-flexiramp (MW)"] =
-            timeseries(model[:dwflexiramp], instance.units)
-        sol["Down-flexiramp shortfall (MW)"] = OrderedDict(
-            t =>
-                (instance.flexiramp_shortfall_penalty[t] >= 0) ?
-                round(value(model[:dwflexiramp_shortfall][t]), digits = 5) :
-                0.0 for t in 1:instance.time
-        )
-    else
-        # Report spinning reserve solutions only if both up-flexiramp and  
-        # down-flexiramp requirements are arrays of zeros.
-        sol["Reserve (MW)"] = timeseries(model[:reserve], instance.units)
-        sol["Reserve shortfall (MW)"] = OrderedDict(
-            t =>
-                (instance.shortfall_penalty[t] >= 0) ?
-                round(value(model[:reserve_shortfall][t]), digits = 5) :
-                0.0 for t in 1:instance.time
-        )
-    end
->>>>>>> 15de1901
     sol["Net injection (MW)"] =
         timeseries(model[:net_injection], instance.buses)
     sol["Load curtail (MW)"] = timeseries(model[:curtail], instance.buses)
@@ -94,19 +58,45 @@
         sol["Price-sensitive loads (MW)"] =
             timeseries(model[:loads], instance.price_sensitive_loads)
     end
-    sol["Reserve (MW)"] = OrderedDict(
+    sol["Spinning reserve (MW)"] = OrderedDict(
         r.name => OrderedDict(
             g.name => [
-                value(model[:reserve][r.name, g.name, t]) for
-                t in 1:instance.time
+                value(model[:reserve][r.name, g.name, t]) for t in 1:instance.time
             ] for g in r.units
-        ) for r in instance.reserves
+        ) for r in instance.reserves if r.type == "spinning"
     )
-    sol["Reserve shortfall (MW)"] = OrderedDict(
+    sol["Spinning reserve shortfall (MW)"] = OrderedDict(
         r.name => [
-            value(model[:reserve_shortfall][r.name, t]) for
-            t in 1:instance.time
-        ] for r in instance.reserves
+            value(model[:reserve_shortfall][r.name, t]) for t in 1:instance.time
+        ] for r in instance.reserves if r.type == "spinning"
+    )
+    sol["Up-flexiramp (MW)"] = OrderedDict(
+        r.name => OrderedDict(
+            g.name => [
+                value(model[:upflexiramp][r.name, g.name, t])
+                for t in 1:instance.time
+            ] for g in r.units
+        ) for r in instance.reserves if r.type == "flexiramp"
+    )
+    sol["Up-flexiramp shortfall (MW)"] = OrderedDict(
+        r.name => [
+            value(model[:upflexiramp_shortfall][r.name, t])
+            for t in 1:instance.time
+         ] for r in instance.reserves if r.type == "flexiramp"
+    )
+    sol["Down-flexiramp (MW)"] = OrderedDict(
+        r.name => OrderedDict(
+            g.name => [
+                value(model[:dwflexiramp][r.name, g.name, t])
+                for t in 1:instance.time
+            ] for g in r.units
+        ) for r in instance.reserves if r.type == "flexiramp"
+    )
+    sol["Down-flexiramp shortfall (MW)"] = OrderedDict(
+        r.name => [
+            value(model[:upflexiramp_shortfall][r.name, t])
+            for t in 1:instance.time
+         ] for r in instance.reserves if r.type == "flexiramp"
     )
     return sol
 end