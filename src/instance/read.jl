# UnitCommitment.jl: Optimization Package for Security-Constrained Unit Commitment
# Copyright (C) 2020, UChicago Argonne, LLC. All rights reserved.
# Released under the modified BSD license. See COPYING.md for more details.

using Printf
using JSON
using DataStructures
using GZip
import Base: getindex, time

const INSTANCES_URL = "https://axavier.org/UnitCommitment.jl/0.3/instances"

"""
    read_benchmark(name::AbstractString)::UnitCommitmentInstance

Read one of the benchmark unit commitment instances included in the package.
See "Instances" section of the documentation for the entire list of benchmark
instances available.

Example
-------

    import UnitCommitment
    instance = UnitCommitment.read_benchmark("matpower/case3375wp/2017-02-01")
"""
function read_benchmark(
    name::AbstractString;
    quiet::Bool = false,
)::UnitCommitmentInstance
    basedir = dirname(@__FILE__)
    filename = "$basedir/../../instances/$name.json.gz"
    url = "$INSTANCES_URL/$name.json.gz"
    if !isfile(filename)
        if !quiet
            @info "Downloading: $(url)"
        end
        dpath = download(url)
        mkpath(dirname(filename))
        cp(dpath, filename)
        json = _read_json(filename)
        if "SOURCE" in keys(json) && !quiet
            @info "If you use this instance in your research, please cite:\n\n$(json["SOURCE"])\n"
        end
    end
    return UnitCommitment.read(filename)
end

"""
    read(path::AbstractString)::UnitCommitmentInstance

Read a unit commitment instance from a file. The file may be gzipped.

Example
-------

    import UnitCommitment
    instance = UnitCommitment.read("/path/to/input.json.gz")
"""
function read(path::AbstractString)::UnitCommitmentInstance
    if endswith(path, ".gz")
        return _read(gzopen(path))
    else
        return _read(open(path))
    end
end

function _read(file::IO)::UnitCommitmentInstance
    return _from_json(
        JSON.parse(file, dicttype = () -> DefaultOrderedDict(nothing)),
    )
end

function _read_json(path::String)::OrderedDict
    if endswith(path, ".gz")
        file = GZip.gzopen(path)
    else
        file = open(path)
    end
    return JSON.parse(file, dicttype = () -> DefaultOrderedDict(nothing))
end

function _from_json(json; repair = true)
    units = Unit[]
    buses = Bus[]
    contingencies = Contingency[]
    lines = TransmissionLine[]
    loads = PriceSensitiveLoad[]
    reserves = Reserve[]

    function scalar(x; default = nothing)
        x !== nothing || return default
        return x
    end

    time_horizon = json["Parameters"]["Time (h)"]
    if time_horizon === nothing
        time_horizon = json["Parameters"]["Time horizon (h)"]
    end
    time_horizon !== nothing || error("Missing parameter: Time horizon (h)")
    time_step = scalar(json["Parameters"]["Time step (min)"], default = 60)
    (60 % time_step == 0) ||
        error("Time step $time_step is not a divisor of 60")
    time_multiplier = 60 ÷ time_step
    T = time_horizon * time_multiplier

    name_to_bus = Dict{String,Bus}()
    name_to_line = Dict{String,TransmissionLine}()
    name_to_unit = Dict{String,Unit}()
    name_to_reserve = Dict{String,Reserve}()

    function timeseries(x; default = nothing)
        x !== nothing || return default
        x isa Array || return [x for t in 1:T]
        return x
    end

    # Read parameters
    power_balance_penalty = timeseries(
        json["Parameters"]["Power balance penalty (\$/MW)"],
        default = [1000.0 for t in 1:T],
    )
    # Penalty price for shortage in meeting system-wide flexiramp requirements
    flexiramp_shortfall_penalty = timeseries(
        json["Parameters"]["Flexiramp penalty (\$/MW)"],
        default = [500.0 for t in 1:T],
    )
    shortfall_penalty = timeseries(
        json["Parameters"]["Reserve shortfall penalty (\$/MW)"],
        default = [-1.0 for t in 1:T],
    )

    # Read buses
    for (bus_name, dict) in json["Buses"]
        bus = Bus(
            bus_name,
            length(buses),
            timeseries(dict["Load (MW)"]),
            Unit[],
            PriceSensitiveLoad[],
        )
        name_to_bus[bus_name] = bus
        push!(buses, bus)
    end

    # Read reserves
    if "Reserves" in keys(json)
        for (reserve_name, dict) in json["Reserves"]
            r = Reserve(
                name = reserve_name,
                type = lowercase(dict["Type"]),
                amount = timeseries(dict["Amount (MW)"]),
                units = [],
                shortfall_penalty = scalar(
                    dict["Shortfall penalty (\$/MW)"],
                    default = -1,
                ),
            )
            name_to_reserve[reserve_name] = r
            push!(reserves, r)
        end
    end

    # Read units
    for (unit_name, dict) in json["Generators"]
        bus = name_to_bus[dict["Bus"]]

        # Read production cost curve
        K = length(dict["Production cost curve (MW)"])
        curve_mw = hcat(
            [timeseries(dict["Production cost curve (MW)"][k]) for k in 1:K]...,
        )
        curve_cost = hcat(
            [timeseries(dict["Production cost curve (\$)"][k]) for k in 1:K]...,
        )
        min_power = curve_mw[:, 1]
        max_power = curve_mw[:, K]
        min_power_cost = curve_cost[:, 1]
        segments = CostSegment[]
        for k in 2:K
            amount = curve_mw[:, k] - curve_mw[:, k-1]
            cost = (curve_cost[:, k] - curve_cost[:, k-1]) ./ amount
            replace!(cost, NaN => 0.0)
            push!(segments, CostSegment(amount, cost))
        end

        # Read startup costs
        startup_delays = scalar(dict["Startup delays (h)"], default = [1])
        startup_costs = scalar(dict["Startup costs (\$)"], default = [0.0])
        startup_categories = StartupCategory[]
        for k in 1:length(startup_delays)
            push!(
                startup_categories,
                StartupCategory(
                    startup_delays[k] .* time_multiplier,
                    startup_costs[k],
                ),
            )
        end

        # Read reserve eligibility
        unit_reserves = Reserve[]
        if "Reserve eligibility" in keys(dict)
            unit_reserves =
                [name_to_reserve[n] for n in dict["Reserve eligibility"]]
        end

        # Read and validate initial conditions
        initial_power = scalar(dict["Initial power (MW)"], default = nothing)
        initial_status = scalar(dict["Initial status (h)"], default = nothing)
        if initial_power === nothing
            initial_status === nothing ||
                error("unit $unit_name has initial status but no initial power")
        else
            initial_status !== nothing ||
                error("unit $unit_name has initial power but no initial status")
            initial_status != 0 ||
                error("unit $unit_name has invalid initial status")
            if initial_status < 0 && initial_power > 1e-3
                error("unit $unit_name has invalid initial power")
            end
            initial_status *= time_multiplier
        end

        unit = Unit(
            unit_name,
            bus,
            max_power,
            min_power,
            timeseries(dict["Must run?"], default = [false for t in 1:T]),
            min_power_cost,
            segments,
            scalar(dict["Minimum uptime (h)"], default = 1) * time_multiplier,
            scalar(dict["Minimum downtime (h)"], default = 1) * time_multiplier,
            scalar(dict["Ramp up limit (MW)"], default = 1e6),
            scalar(dict["Ramp down limit (MW)"], default = 1e6),
            scalar(dict["Startup limit (MW)"], default = 1e6),
            scalar(dict["Shutdown limit (MW)"], default = 1e6),
            initial_status,
            initial_power,
<<<<<<< HEAD
=======
            timeseries(
                dict["Provides spinning reserves?"],
                default = [true for t in 1:T],
            ),
            timeseries(
                dict["Provides flexible capacity?"],
                default = [true for t in 1:T],
            ),
>>>>>>> 15de1901
            startup_categories,
            unit_reserves,
        )
        push!(bus.units, unit)
        for r in unit_reserves
            push!(r.units, unit)
        end
        name_to_unit[unit_name] = unit
        push!(units, unit)
    end

<<<<<<< HEAD
=======
    # Read spinning, up-flexiramp, and down-flexiramp reserve requirements
    reserves = Reserves(zeros(T), zeros(T), zeros(T))
    if "Reserves" in keys(json)
        reserves.spinning =
            timeseries(json["Reserves"]["Spinning (MW)"], default = zeros(T))
        reserves.upflexiramp = timeseries(
            json["Reserves"]["Up-flexiramp (MW)"],
            default = zeros(T),
        )
        reserves.dwflexiramp = timeseries(
            json["Reserves"]["Down-flexiramp (MW)"],
            default = zeros(T),
        )
    end

>>>>>>> 15de1901
    # Read transmission lines
    if "Transmission lines" in keys(json)
        for (line_name, dict) in json["Transmission lines"]
            line = TransmissionLine(
                line_name,
                length(lines) + 1,
                name_to_bus[dict["Source bus"]],
                name_to_bus[dict["Target bus"]],
                scalar(dict["Reactance (ohms)"]),
                scalar(dict["Susceptance (S)"]),
                timeseries(
                    dict["Normal flow limit (MW)"],
                    default = [1e8 for t in 1:T],
                ),
                timeseries(
                    dict["Emergency flow limit (MW)"],
                    default = [1e8 for t in 1:T],
                ),
                timeseries(
                    dict["Flow limit penalty (\$/MW)"],
                    default = [5000.0 for t in 1:T],
                ),
            )
            name_to_line[line_name] = line
            push!(lines, line)
        end
    end

    # Read contingencies
    if "Contingencies" in keys(json)
        for (cont_name, dict) in json["Contingencies"]
            affected_units = Unit[]
            affected_lines = TransmissionLine[]
            if "Affected lines" in keys(dict)
                affected_lines =
                    [name_to_line[l] for l in dict["Affected lines"]]
            end
            if "Affected units" in keys(dict)
                affected_units =
                    [name_to_unit[u] for u in dict["Affected units"]]
            end
            cont = Contingency(cont_name, affected_lines, affected_units)
            push!(contingencies, cont)
        end
    end

    # Read price-sensitive loads
    if "Price-sensitive loads" in keys(json)
        for (load_name, dict) in json["Price-sensitive loads"]
            bus = name_to_bus[dict["Bus"]]
            load = PriceSensitiveLoad(
                load_name,
                bus,
                timeseries(dict["Demand (MW)"]),
                timeseries(dict["Revenue (\$/MW)"]),
            )
            push!(bus.price_sensitive_loads, load)
            push!(loads, load)
        end
    end

    instance = UnitCommitmentInstance(
        buses_by_name = Dict(b.name => b for b in buses),
        buses = buses,
        contingencies_by_name = Dict(c.name => c for c in contingencies),
        contingencies = contingencies,
        lines_by_name = Dict(l.name => l for l in lines),
        lines = lines,
        power_balance_penalty = power_balance_penalty,
        price_sensitive_loads_by_name = Dict(ps.name => ps for ps in loads),
        price_sensitive_loads = loads,
        reserves = reserves,
        reserves_by_name = name_to_reserve,
        shortfall_penalty = shortfall_penalty,
        flexiramp_shortfall_penalty = flexiramp_shortfall_penalty,
        time = T,
        units_by_name = Dict(g.name => g for g in units),
        units = units,
    )
    if repair
        UnitCommitment.repair!(instance)
    end
    return instance
end<|MERGE_RESOLUTION|>--- conflicted
+++ resolved
@@ -237,17 +237,6 @@
             scalar(dict["Shutdown limit (MW)"], default = 1e6),
             initial_status,
             initial_power,
-<<<<<<< HEAD
-=======
-            timeseries(
-                dict["Provides spinning reserves?"],
-                default = [true for t in 1:T],
-            ),
-            timeseries(
-                dict["Provides flexible capacity?"],
-                default = [true for t in 1:T],
-            ),
->>>>>>> 15de1901
             startup_categories,
             unit_reserves,
         )
@@ -259,24 +248,6 @@
         push!(units, unit)
     end
 
-<<<<<<< HEAD
-=======
-    # Read spinning, up-flexiramp, and down-flexiramp reserve requirements
-    reserves = Reserves(zeros(T), zeros(T), zeros(T))
-    if "Reserves" in keys(json)
-        reserves.spinning =
-            timeseries(json["Reserves"]["Spinning (MW)"], default = zeros(T))
-        reserves.upflexiramp = timeseries(
-            json["Reserves"]["Up-flexiramp (MW)"],
-            default = zeros(T),
-        )
-        reserves.dwflexiramp = timeseries(
-            json["Reserves"]["Down-flexiramp (MW)"],
-            default = zeros(T),
-        )
-    end
-
->>>>>>> 15de1901
     # Read transmission lines
     if "Transmission lines" in keys(json)
         for (line_name, dict) in json["Transmission lines"]
